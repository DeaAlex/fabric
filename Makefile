--- conflicted
+++ resolved
@@ -69,12 +69,8 @@
 GOSHIM_DEPS = $(shell ./scripts/goListFiles.sh github.com/hyperledger/fabric/core/chaincode/shim | sort | uniq)
 JAVASHIM_DEPS =  $(shell git ls-files core/chaincode/shim/java)
 PROJECT_FILES = $(shell git ls-files)
-<<<<<<< HEAD
-IMAGES = base src ccenv peer membersrvc javaenv orderer
-
-=======
-IMAGES = src ccenv peer membersrvc javaenv
->>>>>>> 0e69b6dc
+IMAGES = src ccenv peer membersrvc javaenv orderer
+
 
 all: peer membersrvc checks
 
@@ -214,10 +210,6 @@
 	@touch $@
 
 # Special override for java-image
-# Following items are packed and sent to docker context while building image
-# 1. Java shim layer source code
-# 2. Proto files used to generate java classes
-# 3. Gradle settings file
 build/image/javaenv/.dummy: Makefile $(JAVASHIM_DEPS)
 	@echo "Building docker javaenv-image"
 	@mkdir -p $(@D)
@@ -225,8 +217,12 @@
 		| sed -e 's/_BASE_TAG_/$(BASE_DOCKER_TAG)/g' \
 		| sed -e 's/_TAG_/$(DOCKER_TAG)/g' \
 		> $(@D)/Dockerfile
+	# Following items are packed and sent to docker context while building image
+	# 1. Java shim layer source code
+	# 2. Proto files used to generate java classes
+	# 3. Gradle settings file
 	@git ls-files core/chaincode/shim/java | tar -jcT - > $(@D)/javashimsrc.tar.bz2
-	@git ls-files protos core/chaincode/shim/table.proto settings.gradle  | tar -jcT - > $(@D)/protos.tar.bz2
+	@git ls-files protos settings.gradle  | tar -jcT - > $(@D)/protos.tar.bz2
 	docker build -t $(PROJECT_NAME)-javaenv $(@D)
 	docker tag $(PROJECT_NAME)-javaenv $(PROJECT_NAME)-javaenv:$(DOCKER_TAG)
 	@touch $@
